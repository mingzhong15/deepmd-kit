#!/usr/bin/env python3
import os
import time
import shutil
import numpy as np
from deepmd.env import tf
from deepmd.env import default_tf_session_config
from deepmd.RunOptions import global_tf_float_precision
from deepmd.RunOptions import global_ener_float_precision
from deepmd.Fitting import EnerFitting, WFCFitting, PolarFittingLocFrame, PolarFittingSeA, GlobalPolarFittingSeA, DipoleFittingSeA
from deepmd.DescrptLocFrame import DescrptLocFrame
from deepmd.DescrptSeA import DescrptSeA
<<<<<<< HEAD
from deepmd.DescrptSeAEbd import DescrptSeAEbd
=======
from deepmd.DescrptSeAEf import DescrptSeAEf
>>>>>>> d9de699f
from deepmd.DescrptSeR import DescrptSeR
from deepmd.DescrptSeAR import DescrptSeAR
from deepmd.Model import Model, WFCModel, DipoleModel, PolarModel, GlobalPolarModel
from deepmd.Loss import EnerStdLoss, EnerDipoleLoss, TensorLoss
from deepmd.LearningRate import LearningRateExp

from tensorflow.python.client import timeline
from deepmd.env import op_module

# load grad of force module
import deepmd._prod_force_grad
import deepmd._prod_virial_grad
import deepmd._prod_force_se_a_grad
import deepmd._prod_virial_se_a_grad
import deepmd._prod_force_se_r_grad
import deepmd._prod_virial_se_r_grad
import deepmd._soft_min_force_grad
import deepmd._soft_min_virial_grad

from deepmd.common import j_must_have, ClassArg

def _is_subdir(path, directory):
    path = os.path.realpath(path)
    directory = os.path.realpath(directory)
    if path == directory:
        return False
    relative = os.path.relpath(path, directory) + os.sep
    return not relative.startswith(os.pardir + os.sep)


class NNPTrainer (object):
    def __init__(self, 
                 jdata, 
                 run_opt):
        self.run_opt = run_opt
        self._init_param(jdata)

    def _init_param(self, jdata):
        # model config        
        model_param = j_must_have(jdata, 'model')
        descrpt_param = j_must_have(model_param, 'descriptor')
        fitting_param = j_must_have(model_param, 'fitting_net')

        # descriptor
        descrpt_type = j_must_have(descrpt_param, 'type')
        if descrpt_type == 'loc_frame':
            self.descrpt = DescrptLocFrame(descrpt_param)
        elif descrpt_type == 'se_a' :
            self.descrpt = DescrptSeA(descrpt_param)
<<<<<<< HEAD
        elif descrpt_type == 'se_a_ebd' :
            self.descrpt = DescrptSeAEbd(descrpt_param)
=======
        elif descrpt_type == 'se_a_ef' :
            self.descrpt = DescrptSeAEf(descrpt_param)
>>>>>>> d9de699f
        elif descrpt_type == 'se_r' :
            self.descrpt = DescrptSeR(descrpt_param)
        elif descrpt_type == 'se_ar' :
            self.descrpt = DescrptSeAR(descrpt_param)
        else :
            raise RuntimeError('unknow model type ' + descrpt_type)

        # fitting net
        try: 
            fitting_type = fitting_param['type']
        except:
            fitting_type = 'ener'
        if fitting_type == 'ener':
            self.fitting = EnerFitting(fitting_param, self.descrpt)
        elif fitting_type == 'wfc':            
            self.fitting = WFCFitting(fitting_param, self.descrpt)
        elif fitting_type == 'dipole':
            if descrpt_type == 'se_a':
                self.fitting = DipoleFittingSeA(fitting_param, self.descrpt)
            else :
                raise RuntimeError('fitting dipole only supports descrptors: se_a')
        elif fitting_type == 'polar':
            if descrpt_type == 'loc_frame':
                self.fitting = PolarFittingLocFrame(fitting_param, self.descrpt)
            elif descrpt_type == 'se_a':
                self.fitting = PolarFittingSeA(fitting_param, self.descrpt)
            else :
                raise RuntimeError('fitting polar only supports descrptors: loc_frame and se_a')
        elif fitting_type == 'global_polar':
            if descrpt_type == 'se_a':
                self.fitting = GlobalPolarFittingSeA(fitting_param, self.descrpt)
            else :
                raise RuntimeError('fitting global_polar only supports descrptors: loc_frame and se_a')
        else :
            raise RuntimeError('unknow fitting type ' + fitting_type)

        # init model
        # infer model type by fitting_type
        if fitting_type == Model.model_type:
            self.model = Model(model_param, self.descrpt, self.fitting)
        elif fitting_type == 'wfc':
            self.model = WFCModel(model_param, self.descrpt, self.fitting)
        elif fitting_type == 'dipole':
            self.model = DipoleModel(model_param, self.descrpt, self.fitting)
        elif fitting_type == 'polar':
            self.model = PolarModel(model_param, self.descrpt, self.fitting)
        elif fitting_type == 'global_polar':
            self.model = GlobalPolarModel(model_param, self.descrpt, self.fitting)
        else :
            raise RuntimeError('get unknown fitting type when building model')

        # learning rate
        lr_param = j_must_have(jdata, 'learning_rate')
        try: 
            lr_type = lr_param['type']
        except:
            lr_type = 'exp'
        if lr_type == 'exp':
            self.lr = LearningRateExp(lr_param)
        else :
            raise RuntimeError('unknown learning_rate type ' + lr_type)        

        # loss
        # infer loss type by fitting_type
        try :
            loss_param = jdata['loss']
            loss_type = loss_param.get('type', 'std')
        except:
            loss_param = None
            loss_type = 'std'

        if fitting_type == 'ener':
            if loss_type == 'std':
                self.loss = EnerStdLoss(loss_param, starter_learning_rate = self.lr.start_lr())
            elif loss_type == 'ener_dipole':
                self.loss = EnerDipoleLoss(loss_param, starter_learning_rate = self.lr.start_lr())
            else:
                raise RuntimeError('unknow loss type')
        elif fitting_type == 'wfc':
            self.loss = TensorLoss(loss_param, 
                                   model = self.model, 
                                   tensor_name = 'wfc',
                                   tensor_size = self.model.get_out_size(),
                                   label_name = 'wfc')
        elif fitting_type == 'dipole':
            self.loss = TensorLoss(loss_param, 
                                   model = self.model, 
                                   tensor_name = 'dipole',
                                   tensor_size = 3,
                                   label_name = 'dipole')
        elif fitting_type == 'polar':
            self.loss = TensorLoss(loss_param, 
                                   model = self.model, 
                                   tensor_name = 'polar',
                                   tensor_size = 9,
                                   label_name = 'polarizability')
        elif fitting_type == 'global_polar':
            self.loss = TensorLoss(loss_param, 
                                   model = self.model, 
                                   tensor_name = 'global_polar',
                                   tensor_size = 9,
                                   atomic = False,
                                   label_name = 'polarizability')
        else :
            raise RuntimeError('get unknown fitting type when building loss function')

        # training
        training_param = j_must_have(jdata, 'training')

        tr_args = ClassArg()\
                  .add('numb_test',     int,    default = 1)\
                  .add('disp_file',     str,    default = 'lcurve.out')\
                  .add('disp_freq',     int,    default = 100)\
                  .add('save_freq',     int,    default = 1000)\
                  .add('save_ckpt',     str,    default = 'model.ckpt')\
                  .add('display_in_training', bool, default = True)\
                  .add('timing_in_training',  bool, default = True)\
                  .add('profiling',     bool,   default = False)\
                  .add('profiling_file',str,    default = 'timeline.json')\
                  .add('sys_probs',   list    )\
                  .add('auto_prob_style', str, default = "prob_sys_size")
        tr_data = tr_args.parse(training_param)
        self.numb_test = tr_data['numb_test']
        self.disp_file = tr_data['disp_file']
        self.disp_freq = tr_data['disp_freq']
        self.save_freq = tr_data['save_freq']
        self.save_ckpt = tr_data['save_ckpt']
        self.display_in_training = tr_data['display_in_training']
        self.timing_in_training  = tr_data['timing_in_training']
        self.profiling = tr_data['profiling']
        self.profiling_file = tr_data['profiling_file']
        self.sys_probs = tr_data['sys_probs']        
        self.auto_prob_style = tr_data['auto_prob_style']        
        self.useBN = False
        if fitting_type == 'ener' and  self.fitting.get_numb_fparam() > 0 :
            self.numb_fparam = self.fitting.get_numb_fparam()
        else :
            self.numb_fparam = 0


    def _message (self, msg) :
        self.run_opt.message(msg)

    def build (self, 
               data, 
               stop_batch = 0) :
        self.ntypes = self.model.get_ntypes()
        assert (self.ntypes == data.get_ntypes()), "ntypes should match that found in data"
        self.stop_batch = stop_batch

        self.batch_size = data.get_batch_size()

        if self.numb_fparam > 0 :
            self._message("training with %d frame parameter(s)" % self.numb_fparam)
        else:
            self._message("training without frame parameter")

        self.type_map = data.get_type_map()

        self.model.data_stat(data)

        worker_device = "/job:%s/task:%d/%s" % (self.run_opt.my_job_name,
                                                self.run_opt.my_task_index,
                                                self.run_opt.my_device)

        with tf.device(tf.train.replica_device_setter(worker_device = worker_device,
                                                      cluster = self.run_opt.cluster_spec)):
            self._build_lr()
            self._build_network(data)
            self._build_training()


    def _build_lr(self):
        self._extra_train_ops   = []
        self.global_step = tf.train.get_or_create_global_step()
        self.learning_rate = self.lr.build(self.global_step, self.stop_batch)
        self._message("built lr")

    def _build_network(self, data):        
        self.place_holders = {}
        data_dict = data.get_data_dict()
        for kk in data_dict.keys():
            if kk == 'type':
                continue
            prec = global_tf_float_precision
            if data_dict[kk]['high_prec'] :
                prec = global_ener_float_precision
            self.place_holders[kk] = tf.placeholder(prec, [None], name = 't_' + kk)
            self.place_holders['find_'+kk] = tf.placeholder(tf.float32, name = 't_find_' + kk)

        self.place_holders['type']      = tf.placeholder(tf.int32,   [None], name='t_type')
        self.place_holders['natoms_vec']        = tf.placeholder(tf.int32,   [self.ntypes+2], name='t_natoms')
        self.place_holders['default_mesh']      = tf.placeholder(tf.int32,   [None], name='t_mesh')
        self.place_holders['is_training']       = tf.placeholder(tf.bool)
        self.model_pred\
            = self.model.build (self.place_holders['coord'], 
                                self.place_holders['type'], 
                                self.place_holders['natoms_vec'], 
                                self.place_holders['box'], 
                                self.place_holders['default_mesh'],
                                self.place_holders,
                                suffix = "", 
                                reuse = False)

        self.l2_l, self.l2_more\
            = self.loss.build (self.learning_rate,
                               self.place_holders['natoms_vec'], 
                               self.model_pred,
                               self.place_holders,
                               suffix = "test")

        self._message("built network")

    def _build_training(self):
        trainable_variables = tf.trainable_variables()
        optimizer = tf.train.AdamOptimizer(learning_rate = self.learning_rate)
        if self.run_opt.is_distrib :
            optimizer = tf.train.SyncReplicasOptimizer(
                optimizer,
                replicas_to_aggregate = self.run_opt.cluster_spec.num_tasks("worker"),
                total_num_replicas = self.run_opt.cluster_spec.num_tasks("worker"),
                name = "sync_replicas")
            self.sync_replicas_hook = optimizer.make_session_run_hook(self.run_opt.is_chief)            
        grads = tf.gradients(self.l2_l, trainable_variables)
        apply_op = optimizer.apply_gradients (zip (grads, trainable_variables),
                                              global_step=self.global_step,
                                              name='train_step')
        train_ops = [apply_op] + self._extra_train_ops
        self.train_op = tf.group(*train_ops)
        self._message("built training")

    def _init_sess_serial(self) :
        self.sess = tf.Session(config=default_tf_session_config)
        self.saver = tf.train.Saver()
        saver = self.saver
        if self.run_opt.init_mode == 'init_from_scratch' :
            self._message("initialize model from scratch")
            init_op = tf.global_variables_initializer()
            self.sess.run(init_op)
            fp = open(self.disp_file, "w")
            fp.close ()
        elif self.run_opt.init_mode == 'init_from_model' :
            self._message("initialize from model %s" % self.run_opt.init_model)
            init_op = tf.global_variables_initializer()
            self.sess.run(init_op)
            saver.restore (self.sess, self.run_opt.init_model)            
            self.sess.run(self.global_step.assign(0))
            fp = open(self.disp_file, "w")
            fp.close ()
        elif self.run_opt.init_mode == 'restart' :
            self._message("restart from model %s" % self.run_opt.restart)
            init_op = tf.global_variables_initializer()
            self.sess.run(init_op)
            saver.restore (self.sess, self.run_opt.restart)
        else :
            raise RuntimeError ("unkown init mode")

    def _init_sess_distrib(self):
        ckpt_dir = os.path.join(os.getcwd(), self.save_ckpt)
        assert(_is_subdir(ckpt_dir, os.getcwd())), "the checkpoint dir must be a subdir of the current dir"
        if self.run_opt.init_mode == 'init_from_scratch' :
            self._message("initialize model from scratch")
            if self.run_opt.is_chief :
                if os.path.exists(ckpt_dir):
                    shutil.rmtree(ckpt_dir)
                if not os.path.exists(ckpt_dir) :
                    os.makedirs(ckpt_dir)
                fp = open(self.disp_file, "w")
                fp.close ()
        elif self.run_opt.init_mode == 'init_from_model' :
            raise RuntimeError("distributed training does not support %s" % self.run_opt.init_mode)
        elif self.run_opt.init_mode == 'restart' :
            self._message("restart from model %s" % ckpt_dir)
            if self.run_opt.is_chief :
                assert(os.path.isdir(ckpt_dir)), "the checkpoint dir %s should exists" % ckpt_dir
        else :
            raise RuntimeError ("unkown init mode")

        saver = tf.train.Saver(max_to_keep = 1)
        self.saver = None
        # gpu_options = tf.GPUOptions(per_process_gpu_memory_fraction=0.5)
        # config = tf.ConfigProto(allow_soft_placement=True,
        #                         gpu_options = gpu_options,
        #                         intra_op_parallelism_threads=self.run_opt.num_intra_threads,
        #                         inter_op_parallelism_threads=self.run_opt.num_inter_threads)
        config = tf.ConfigProto(intra_op_parallelism_threads=self.run_opt.num_intra_threads,
                                inter_op_parallelism_threads=self.run_opt.num_inter_threads)
        # The stop_hook handles stopping after running given steps
        # stop_hook = tf.train.StopAtStepHook(last_step = stop_batch)
        # hooks = [self.sync_replicas_hook, stop_hook]
        hooks = [self.sync_replicas_hook]
        scaffold = tf.train.Scaffold(saver=saver)
        # Use monitor session for distributed computation
        self.sess = tf.train.MonitoredTrainingSession(master = self.run_opt.server.target,
                                                      is_chief = self.run_opt.is_chief,
                                                      config = config,
                                                      hooks = hooks,
                                                      scaffold = scaffold,
                                                      checkpoint_dir = ckpt_dir)
        # ,
        # save_checkpoint_steps = self.save_freq)

    def train (self, 
               data) :
        stop_batch = self.stop_batch
        if self.run_opt.is_distrib :
            self._init_sess_distrib()
        else :
            self._init_sess_serial()

        self.print_head()
        fp = None
        if self.run_opt.is_chief :
            fp = open(self.disp_file, "a")

        cur_batch = self.sess.run(self.global_step)
        is_first_step = True
        self.cur_batch = cur_batch
        self.run_opt.message("start training at lr %.2e (== %.2e), decay_step %d, decay_rate %f, final lr will be %.2e" % 
                             (self.sess.run(self.learning_rate),
                              self.lr.value(cur_batch), 
                              self.lr.decay_steps_,
                              self.lr.decay_rate_,
                              self.lr.value(stop_batch)) 
        )

        prf_options = None
        prf_run_metadata = None
        if self.profiling :
            prf_options = tf.RunOptions(trace_level=tf.RunOptions.FULL_TRACE)
            prf_run_metadata = tf.RunMetadata()

        train_time = 0
        while cur_batch < stop_batch :
            batch_data = data.get_batch (sys_probs = self.sys_probs,
                                         auto_prob_style = self.auto_prob_style
            )
            feed_dict_batch = {}
            for kk in batch_data.keys():
                if kk == 'find_type' or kk == 'type' :
                    continue
                if 'find_' in kk :
                    feed_dict_batch[self.place_holders[kk]] = batch_data[kk]
                else:
                    feed_dict_batch[self.place_holders[kk]] = np.reshape(batch_data[kk], [-1])
            for ii in ['type'] :
                feed_dict_batch[self.place_holders[ii]] = np.reshape(batch_data[ii], [-1])
            for ii in ['natoms_vec', 'default_mesh'] :
                feed_dict_batch[self.place_holders[ii]] = batch_data[ii]
            feed_dict_batch[self.place_holders['is_training']] = True

            if self.display_in_training and is_first_step :
                self.test_on_the_fly(fp, data, feed_dict_batch)
                is_first_step = False
            if self.timing_in_training : tic = time.time()
            self.sess.run([self.train_op], feed_dict = feed_dict_batch, options=prf_options, run_metadata=prf_run_metadata)
            if self.timing_in_training : toc = time.time()
            if self.timing_in_training : train_time += toc - tic
            cur_batch = self.sess.run(self.global_step)
            self.cur_batch = cur_batch

            if self.display_in_training and (cur_batch % self.disp_freq == 0) :
                tic = time.time()
                self.test_on_the_fly(fp, data, feed_dict_batch)
                toc = time.time()
                test_time = toc - tic
                if self.timing_in_training :
                    self._message("batch %7d training time %.2f s, testing time %.2f s"
                                  % (cur_batch, train_time, test_time))
                    train_time = 0
                if self.save_freq > 0 and cur_batch % self.save_freq == 0 and self.run_opt.is_chief :
                    if self.saver is not None :
                        self.saver.save (self.sess, os.getcwd() + "/" + self.save_ckpt)
                        self._message("saved checkpoint %s" % self.save_ckpt)
        if self.run_opt.is_chief: 
            fp.close ()
        if self.profiling and self.run_opt.is_chief :
            fetched_timeline = timeline.Timeline(prf_run_metadata.step_stats)
            chrome_trace = fetched_timeline.generate_chrome_trace_format()
            with open(self.profiling_file, 'w') as f:
                f.write(chrome_trace)

    def get_global_step (self) :
        return self.sess.run(self.global_step)

    def print_head (self) :
        if self.run_opt.is_chief:
            fp = open(self.disp_file, "a")
            print_str = "# %5s" % 'batch'
            print_str += self.loss.print_header()
            print_str += '   %8s\n' % 'lr'
            fp.write(print_str)
            fp.close ()

    def test_on_the_fly (self,
                         fp,
                         data,
                         feed_dict_batch) :
        test_data = data.get_test(ntests = self.numb_test)
        feed_dict_test = {}
        for kk in test_data.keys():
            if kk == 'find_type' or kk == 'type' :
                continue
            if 'find_' in kk:
                feed_dict_test[self.place_holders[kk]] = test_data[kk]
            else:
                feed_dict_test[self.place_holders[kk]] = np.reshape(test_data[kk][:self.numb_test], [-1])
        for ii in ['type'] :
            feed_dict_test[self.place_holders[ii]] = np.reshape(test_data[ii][:self.numb_test], [-1])
        for ii in ['natoms_vec', 'default_mesh'] :
            feed_dict_test[self.place_holders[ii]] = test_data[ii]
        feed_dict_test[self.place_holders['is_training']] = False

        cur_batch = self.cur_batch
        current_lr = self.sess.run(self.learning_rate)
        if self.run_opt.is_chief:
            print_str = "%7d" % cur_batch
            print_str += self.loss.print_on_training(self.sess,
                                                     test_data['natoms_vec'],
                                                     feed_dict_test,
                                                     feed_dict_batch)
            print_str += "   %8.1e\n" % current_lr
            fp.write(print_str)
            fp.flush ()

<|MERGE_RESOLUTION|>--- conflicted
+++ resolved
@@ -10,11 +10,8 @@
 from deepmd.Fitting import EnerFitting, WFCFitting, PolarFittingLocFrame, PolarFittingSeA, GlobalPolarFittingSeA, DipoleFittingSeA
 from deepmd.DescrptLocFrame import DescrptLocFrame
 from deepmd.DescrptSeA import DescrptSeA
-<<<<<<< HEAD
 from deepmd.DescrptSeAEbd import DescrptSeAEbd
-=======
 from deepmd.DescrptSeAEf import DescrptSeAEf
->>>>>>> d9de699f
 from deepmd.DescrptSeR import DescrptSeR
 from deepmd.DescrptSeAR import DescrptSeAR
 from deepmd.Model import Model, WFCModel, DipoleModel, PolarModel, GlobalPolarModel
@@ -64,13 +61,10 @@
             self.descrpt = DescrptLocFrame(descrpt_param)
         elif descrpt_type == 'se_a' :
             self.descrpt = DescrptSeA(descrpt_param)
-<<<<<<< HEAD
         elif descrpt_type == 'se_a_ebd' :
             self.descrpt = DescrptSeAEbd(descrpt_param)
-=======
         elif descrpt_type == 'se_a_ef' :
             self.descrpt = DescrptSeAEf(descrpt_param)
->>>>>>> d9de699f
         elif descrpt_type == 'se_r' :
             self.descrpt = DescrptSeR(descrpt_param)
         elif descrpt_type == 'se_ar' :
